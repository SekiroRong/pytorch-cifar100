--- conflicted
+++ resolved
@@ -118,13 +118,8 @@
     parser.add_argument('-lr', type=float, default=0.1, help='initial learning rate')
     args = parser.parse_args()
 
-<<<<<<< HEAD
     net = get_network(args)
         
-=======
-    net = get_network(args, use_gpu=args.gpu)
-
->>>>>>> 440781d0
     #data preprocessing:
     cifar100_training_loader = get_training_dataloader(
         settings.CIFAR100_TRAIN_MEAN,
